--- conflicted
+++ resolved
@@ -1,4 +1,3 @@
-<<<<<<< HEAD
 2012-10-23 - Matthaus Owens <matthaus@puppetlabs.com> - 3.1.0
  * Add PE facts to stdlib (cdf3b05)
 
@@ -17,10 +16,9 @@
 
 2012-04-10 - Chris Price <chris@puppetlabs.com> - 3.0.0
  * (#13693) moving logic from local spec_helper to puppetlabs_spec_helper (85f96df)
-=======
+
 2012-10-25 - Jeff McCune <jeff@puppetlabs.com> - 2.5.1
  * (maint) Fix spec failures resulting from Facter API changes (97f836f)
->>>>>>> cc670fb3
 
 2012-10-23 - Matthaus Owens <matthaus@puppetlabs.com> - 2.5.0
  * Add PE facts to stdlib (cdf3b05)
