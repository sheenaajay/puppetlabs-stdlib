--- conflicted
+++ resolved
@@ -1,4 +1,3 @@
-<<<<<<< HEAD
 2012-10-25 - Jeff McCune <jeff@puppetlabs.com> - 3.1.1
  * (maint) Fix spec failures resulting from Facter API changes (97f836f)
 
@@ -20,7 +19,7 @@
 
 2012-04-10 - Chris Price <chris@puppetlabs.com> - 3.0.0
  * (#13693) moving logic from local spec_helper to puppetlabs_spec_helper (85f96df)
-=======
+
 2012-11-28 - Peter Meier <peter.meier@immerda.ch> - 2.6.0
  * Add reject() function (a79b2cd)
 
@@ -47,7 +46,6 @@
 
 2012-11-06 - Joe Julian <me@joejulian.name> - 2.6.0
  * Add function, uriescape, to URI.escape strings. Redmine #17459 (70f4a0e)
->>>>>>> 2b759189
 
 2012-10-25 - Jeff McCune <jeff@puppetlabs.com> - 2.5.1
  * (maint) Fix spec failures resulting from Facter API changes (97f836f)
