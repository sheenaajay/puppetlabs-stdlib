--- conflicted
+++ resolved
@@ -1,15 +1,13 @@
-<<<<<<< HEAD
+2012-03-29 Puppet Labs <support@puppetlabs.com> - 2.1.3
+* (#11607) Add Rakefile to enable spec testing
+* (#12377) Avoid infinite loop when retrying require json
+
 2012-03-13 Puppet Labs <support@puppetlabs.com> - 2.3.1
 * (#13091) Fix LoadError bug with puppet apply and puppet_vardir fact
 
 2012-03-12 Puppet Labs <support@puppetlabs.com> - 2.3.0
 * Add a large number of new Puppet functions
 * Backwards compatibility preserved with 2.2.x
-=======
-2012-03-29 Puppet Labs <support@puppetlabs.com> - 2.1.3
-* (#11607) Add Rakefile to enable spec testing
-* (#12377) Avoid infinite loop when retrying require json
->>>>>>> 10c793f8
 
 2011-12-30 Puppet Labs <support@puppetlabs.com> - 2.2.1
 * Documentation only release for the Forge
