<<<<<<< HEAD
2011-11-08 Puppet Labs <support@puppetlabs.com> - 2.2.0
* #10285 - Refactor json to use pson instead.
* Maint  - Add watchr autotest script
* Maint  - Make rspec tests work with Puppet 2.6.4
* #9859  - Add root_home fact and tests
=======
2011-12-30 Puppet Labs <support@puppetlabs.com> - 2.1.2
* Documentation only release for PE 2.0.x
>>>>>>> 842b0aa1

2011-08-18 Puppet Labs <support@puppetlabs.com> - 2.1.1
* Change facts.d paths to match Facter 2.0 paths.
* /etc/facter/facts.d
* /etc/puppetlabs/facter/facts.d

2011-08-17 Puppet Labs <support@puppetlabs.com> - 2.1.0
* Add R.I. Pienaar's facts.d custom facter fact
* facts defined in /etc/facts.d and /etc/puppetlabs/facts.d are
  automatically loaded now.

2011-08-04 Puppet Labs <support@puppetlabs.com> - 2.0.0
* Rename whole_line to file_line
* This is an API change and as such motivating a 2.0.0 release according to semver.org.

2011-08-04 Puppet Labs <support@puppetlabs.com> - 1.1.0
* Rename append_line to whole_line
* This is an API change and as such motivating a 1.1.0 release.

2011-08-04 Puppet Labs <support@puppetlabs.com> - 1.0.0
* Initial stable release
* Add validate_array and validate_string functions
* Make merge() function work with Ruby 1.8.5
* Add hash merging function
* Add has_key function
* Add loadyaml() function
* Add append_line native

2011-06-21 Jeff McCune <jeff@puppetlabs.com> - 0.1.7
* Add validate_hash() and getvar() functions

2011-06-15 Jeff McCune <jeff@puppetlabs.com> - 0.1.6
* Add anchor resource type to provide containment for composite classes

2011-06-03 Jeff McCune <jeff@puppetlabs.com> - 0.1.5
* Add validate_bool() function to stdlib

0.1.4 2011-05-26 Jeff McCune <jeff@puppetlabs.com>
* Move most stages after main

0.1.3 2011-05-25 Jeff McCune <jeff@puppetlabs.com>
* Add validate_re() function

0.1.2 2011-05-24 Jeff McCune <jeff@puppetlabs.com>
* Update to add annotated tag

0.1.1 2011-05-24 Jeff McCune <jeff@puppetlabs.com>
* Add stdlib::stages class with a standard set of stages<|MERGE_RESOLUTION|>--- conflicted
+++ resolved
@@ -1,13 +1,11 @@
-<<<<<<< HEAD
+2011-12-30 Puppet Labs <support@puppetlabs.com> - 2.1.2
+* Documentation only release for PE 2.0.x
+
 2011-11-08 Puppet Labs <support@puppetlabs.com> - 2.2.0
 * #10285 - Refactor json to use pson instead.
 * Maint  - Add watchr autotest script
 * Maint  - Make rspec tests work with Puppet 2.6.4
 * #9859  - Add root_home fact and tests
-=======
-2011-12-30 Puppet Labs <support@puppetlabs.com> - 2.1.2
-* Documentation only release for PE 2.0.x
->>>>>>> 842b0aa1
 
 2011-08-18 Puppet Labs <support@puppetlabs.com> - 2.1.1
 * Change facts.d paths to match Facter 2.0 paths.
