--- conflicted
+++ resolved
@@ -1,11 +1,9 @@
-<<<<<<< HEAD
-2011-12-30 Puppet Labs <support@puppetlabs.com> - 2.2.1
-* Documentation only release for the Forge
-=======
 2012-03-29 Puppet Labs <support@puppetlabs.com> - 2.1.3
 * (#11607) Add Rakefile to enable spec testing
 * (#12377) Avoid infinite loop when retrying require json
->>>>>>> a033450a
+
+2011-12-30 Puppet Labs <support@puppetlabs.com> - 2.2.1
+* Documentation only release for the Forge
 
 2011-12-30 Puppet Labs <support@puppetlabs.com> - 2.1.2
 * Documentation only release for PE 2.0.x
