--- conflicted
+++ resolved
@@ -1,9 +1,5 @@
 name    'puppetlabs-stdlib'
-<<<<<<< HEAD
-version '2.2.1'
-=======
-version '2.1.3'
->>>>>>> a033450a
+version '2.2.2'
 source 'git://github.com/puppetlabs/puppetlabs-stdlib'
 author 'puppetlabs'
 license 'Apache 2.0'
