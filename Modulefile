--- conflicted
+++ resolved
@@ -1,9 +1,5 @@
 name    'puppetlabs-stdlib'
-<<<<<<< HEAD
-version '2.3.1'
-=======
-version '2.2.2'
->>>>>>> 10c793f8
+version '2.3.2'
 source 'git://github.com/puppetlabs/puppetlabs-stdlib'
 author 'puppetlabs'
 license 'Apache 2.0'
