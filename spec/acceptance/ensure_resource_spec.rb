--- conflicted
+++ resolved
@@ -1,12 +1,7 @@
 #! /usr/bin/env ruby -S rspec
 require 'spec_helper_acceptance'
 
-<<<<<<< HEAD
-describe 'ensure_resource function', :unless => (UNSUPPORTED_PLATFORMS.include?(fact('operatingsystem')) && fact('osfamily') != 'windows') do
-=======
-
 describe 'ensure_resource function', :unless => (UNSUPPORTED_PLATFORMS.include?(fact('operatingsystem')) || fact('osfamily') == 'windows') do
->>>>>>> 2f3d426b
   describe 'success' do
     it 'ensure_resource a package' do
       apply_manifest('package { "rake": ensure => absent, provider => "gem", }')
