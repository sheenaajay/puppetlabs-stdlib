#! /usr/bin/env ruby -S rspec
require 'spec_helper'

describe Puppet::Parser::Functions.function(:get_module_path) do
<<<<<<< HEAD
  include PuppetlabsSpec::Files
=======
  Internals = PuppetlabsSpec::PuppetInternals
  class StubModule
    attr_reader :path
    def initialize(path)
      @path = path
    end
  end
>>>>>>> effdfb84

  def scope(environment = "production")
    Internals.scope(:compiler => Internals.compiler(:node => Internals.node(:environment => environment)))
  end

  it 'should only allow one argument' do
    expect { scope.function_get_module_path([]) }.should raise_error(Puppet::ParseError, /Wrong number of arguments, expects one/)
    expect { scope.function_get_module_path(['1','2','3']) }.should raise_error(Puppet::ParseError, /Wrong number of arguments, expects one/)
  end
  it 'should raise an exception when the module cannot be found' do
    expect { scope.function_get_module_path(['foo']) }.should raise_error(Puppet::ParseError, /Could not find module/)
  end
  describe 'when locating a module' do
    let(:modulepath) { "/tmp/does_not_exist" }
    let(:path_of_module_foo) { StubModule.new("/tmp/does_not_exist/foo") }

    before(:each) { Puppet[:modulepath] = modulepath }

    it 'should be able to find module paths from the modulepath setting' do
      Puppet::Module.expects(:find).with('foo', 'production').returns(path_of_module_foo)
      scope.function_get_module_path(['foo']).should == path_of_module_foo.path
    end
    it 'should be able to find module paths when the modulepath is a list' do
      Puppet[:modulepath] = modulepath + ":/tmp"
      Puppet::Module.expects(:find).with('foo', 'production').returns(path_of_module_foo)
      scope.function_get_module_path(['foo']).should == path_of_module_foo.path
    end
<<<<<<< HEAD
    it 'should be able to find module paths from the environment' do
      conf_file = tmpfilename('conffile')
      File.open(conf_file, 'w') do |fh|
        fh.write("[dansenvironment]\nmodulepath = #{modulepath}")
      end
      Puppet[:config] = conf_file
      Puppet.parse_config
      get_scope('dansenvironment').function_get_module_path(['foo']).should ==foo_path
=======
    it 'should respect the environment' do
      pending("Disabled on Puppet 2.6.x") if Puppet.version =~ /^2\.6\b/
      Puppet.settings[:environment] = 'danstestenv'
      Puppet::Module.expects(:find).with('foo', 'danstestenv').returns(path_of_module_foo)
      scope('danstestenv').function_get_module_path(['foo']).should == path_of_module_foo.path
>>>>>>> effdfb84
    end
  end
end<|MERGE_RESOLUTION|>--- conflicted
+++ resolved
@@ -2,9 +2,6 @@
 require 'spec_helper'
 
 describe Puppet::Parser::Functions.function(:get_module_path) do
-<<<<<<< HEAD
-  include PuppetlabsSpec::Files
-=======
   Internals = PuppetlabsSpec::PuppetInternals
   class StubModule
     attr_reader :path
@@ -12,7 +9,6 @@
       @path = path
     end
   end
->>>>>>> effdfb84
 
   def scope(environment = "production")
     Internals.scope(:compiler => Internals.compiler(:node => Internals.node(:environment => environment)))
@@ -40,22 +36,11 @@
       Puppet::Module.expects(:find).with('foo', 'production').returns(path_of_module_foo)
       scope.function_get_module_path(['foo']).should == path_of_module_foo.path
     end
-<<<<<<< HEAD
-    it 'should be able to find module paths from the environment' do
-      conf_file = tmpfilename('conffile')
-      File.open(conf_file, 'w') do |fh|
-        fh.write("[dansenvironment]\nmodulepath = #{modulepath}")
-      end
-      Puppet[:config] = conf_file
-      Puppet.parse_config
-      get_scope('dansenvironment').function_get_module_path(['foo']).should ==foo_path
-=======
     it 'should respect the environment' do
       pending("Disabled on Puppet 2.6.x") if Puppet.version =~ /^2\.6\b/
       Puppet.settings[:environment] = 'danstestenv'
       Puppet::Module.expects(:find).with('foo', 'danstestenv').returns(path_of_module_foo)
       scope('danstestenv').function_get_module_path(['foo']).should == path_of_module_foo.path
->>>>>>> effdfb84
     end
   end
 end