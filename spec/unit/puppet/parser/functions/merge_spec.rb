#! /usr/bin/env ruby -S rspec

require 'spec_helper'

describe Puppet::Parser::Functions.function(:merge) do
  let(:scope) { PuppetlabsSpec::PuppetInternals.scope }

  describe 'when calling merge from puppet' do
    it "should not compile when no arguments are passed" do
<<<<<<< HEAD
      pending("Fails on 2.6.x, see bug #15912") if Puppet.version =~ /^2\.6\./
      Puppet[:code] = '$x = merge()'
      expect {
        scope.compiler.compile
      }.to raise_error(Puppet::ParseError, /wrong number of arguments/)
=======
      Puppet[:code] = '$rval = merge()'
      expect { compiler.compile }.should raise_error(Puppet::ParseError, /wrong number of arguments/)
>>>>>>> 3f44686f
    end

    it "should not compile when 1 argument is passed" do
<<<<<<< HEAD
      pending("Fails on 2.6.x, see bug #15912") if Puppet.version =~ /^2\.6\./
      Puppet[:code] = "$my_hash={'one' => 1}\n$x = merge($my_hash)"
      expect {
        scope.compiler.compile
      }.to raise_error(Puppet::ParseError, /wrong number of arguments/)
=======
      Puppet[:code] = "$my_hash={'one' => 1}\n$rval = merge($my_hash)"
      expect { compiler.compile }.should raise_error(Puppet::ParseError, /wrong number of arguments/)
>>>>>>> 3f44686f
    end
  end

  describe 'when calling merge on the scope instance' do
    it 'should require all parameters are hashes' do
      expect { new_hash = scope.function_merge([{}, '2'])}.should raise_error(Puppet::ParseError, /unexpected argument type String/)

    end

    it 'should be able to merge two hashes' do
      new_hash = scope.function_merge([{'one' => '1', 'two' => '1'}, {'two' => '2', 'three' => '2'}])
      new_hash['one'].should   == '1'
      new_hash['two'].should   == '2'
      new_hash['three'].should == '2'
    end

    it 'should merge multiple hashes' do
      hash = scope.function_merge([{'one' => 1}, {'one' => '2'}, {'one' => '3'}])
      hash['one'].should == '3'
    end

    it 'should accept empty hashes' do
      scope.function_merge([{},{},{}]).should == {}
    end
  end
end<|MERGE_RESOLUTION|>--- conflicted
+++ resolved
@@ -7,36 +7,25 @@
 
   describe 'when calling merge from puppet' do
     it "should not compile when no arguments are passed" do
-<<<<<<< HEAD
       pending("Fails on 2.6.x, see bug #15912") if Puppet.version =~ /^2\.6\./
       Puppet[:code] = '$x = merge()'
       expect {
         scope.compiler.compile
       }.to raise_error(Puppet::ParseError, /wrong number of arguments/)
-=======
-      Puppet[:code] = '$rval = merge()'
-      expect { compiler.compile }.should raise_error(Puppet::ParseError, /wrong number of arguments/)
->>>>>>> 3f44686f
     end
 
     it "should not compile when 1 argument is passed" do
-<<<<<<< HEAD
       pending("Fails on 2.6.x, see bug #15912") if Puppet.version =~ /^2\.6\./
       Puppet[:code] = "$my_hash={'one' => 1}\n$x = merge($my_hash)"
       expect {
         scope.compiler.compile
       }.to raise_error(Puppet::ParseError, /wrong number of arguments/)
-=======
-      Puppet[:code] = "$my_hash={'one' => 1}\n$rval = merge($my_hash)"
-      expect { compiler.compile }.should raise_error(Puppet::ParseError, /wrong number of arguments/)
->>>>>>> 3f44686f
     end
   end
 
   describe 'when calling merge on the scope instance' do
     it 'should require all parameters are hashes' do
       expect { new_hash = scope.function_merge([{}, '2'])}.should raise_error(Puppet::ParseError, /unexpected argument type String/)
-
     end
 
     it 'should be able to merge two hashes' do
