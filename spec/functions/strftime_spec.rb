--- conflicted
+++ resolved
@@ -14,15 +14,9 @@
     expect(result.to_i).to(be > 1311953157)
   end
 
-<<<<<<< HEAD
-  it "using %s should be lower then 2.0 trillion" do
-    result = scope.function_strftime(["%s"])
-    expect(result.to_i).to(be < 2000000000)
-=======
   it "using %s should be greater than 1.5 trillion" do
     result = scope.function_strftime(["%s"])
     expect(result.to_i).to(be > 1500000000)
->>>>>>> 016f4dfd
   end
 
   it "should return a date when given %Y-%m-%d" do
