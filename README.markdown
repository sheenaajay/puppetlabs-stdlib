# Puppet Labs Standard Library #

This module provides a "standard library" of resources for developing Puppet
Modules.  This modules will include the following additions to Puppet

 * Stages
 * Facts
 * Functions
 * Defined resource types
 * Types
 * Providers

This module is officially curated and provided by Puppet Labs.  The modules
Puppet Labs writes and distributes will make heavy use of this standard
library.

To report or research a bug with any part of this module, please go to
[http://projects.puppetlabs.com/projects/stdlib](http://projects.puppetlabs.com/projects/stdlib)

# Versions #

This module follows semver.org (v1.0.0) versioning guidelines.  The standard
library module is released as part of [Puppet
Enterprise](http://puppetlabs.com/puppet/puppet-enterprise/) and as a result
older versions of Puppet Enterprise that Puppet Labs still supports will have
bugfix maintenance branches periodically "merged up" into master.  The current
list of integration branches are:

 * v2.1.x (v2.1.1 released in PE 1.2, 1.2.1, 1.2.3, 1.2.4)
 * v2.2.x (Never released as part of PE, only to the Forge)
 * v2.3.x (Released in PE 2.5.x)
 * master (mainline development branch)

The first Puppet Enterprise version including the stdlib module is Puppet
Enterprise 1.2.

# Compatibility #

The stdlib module does not work with Puppet versions released prior to Puppet
2.6.0.

## stdlib 2.x ##

All stdlib releases in the 2.0 major version support Puppet 2.6 and Puppet 2.7.

## stdlib 3.x ##

The 3.0 major release of stdlib drops support for Puppet 2.6.  Stdlib 3.x
supports Puppet 2.7.

# Functions #

abs
---
<<<<<<< HEAD
Returns the absolute value of a number, for example -34.56 becomes 
34.56. Takes a single integer or float value as an argument.
=======
Returns the absolute value of a number, for example -34.56 becomes 34.56. Takes
a single integer and float value as an argument.
>>>>>>> fb8993bf


- *Type*: rvalue

bool2num
--------
Converts a boolean to a number. Converts the values:
false, f, 0, n, and no to 0
true, t, 1, y, and yes to 1
    Requires a single boolean or string as an input.


- *Type*: rvalue

capitalize
----------
Capitalizes the first letter of a string or array of strings.
Requires either a single string or an array as an input.


- *Type*: rvalue

chomp
-----
Removes the record separator from the end of a string or an array of strings,
for example `hello\n` becomes `hello`.  Requires a single string or array as an
input.


- *Type*: rvalue

chop
----
Returns a new string with the last character removed. If the string ends
with `\r\n`, both characters are removed. Applying chop to an empty
string returns an empty string. If you wish to merely remove record
separators then you should use the `chomp` function.
Requires a string or array of strings as input.


- *Type*: rvalue

defined_with_params
-------------------
Takes a resource reference and an optional hash of attributes.

Returns true if a resource with the specified attributes has already been added
to the catalog, and false otherwise.

    user { 'dan':
      ensure => present,
    }

    if ! defined_with_params(User[dan], {'ensure' => 'present' }) {
      user { 'dan': ensure => present, }
    }


- *Type*: rvalue

delete
------
Deletes a selected element from an array.

*Examples:*

    delete(['a','b','c'], 'b')

Would return: ['a','c']


- *Type*: rvalue

delete_at
---------
Deletes a determined indexed value from an array.

*Examples:*

    delete_at(['a','b','c'], 1)

Would return: ['a','c']


- *Type*: rvalue

downcase
--------
Converts the case of a string or all strings in an array to lower case.


- *Type*: rvalue

empty
-----
Returns true if the variable is empty.


- *Type*: rvalue

ensure_resource
---------------
Takes a resource type, title, and a list of attributes that describe a
resource.

    user { 'dan':
      ensure => present,
    }

This example only creates the resource if it does not already exist:

    ensure_resource('user, 'dan', {'ensure' => 'present' })

If the resource already exists but does not match the specified parameters,
this function will attempt to recreate the resource leading to a duplicate
resource definition error.



- *Type*: statement

flatten
-------
This function flattens any deeply nested arrays and returns a single flat array
as a result.

*Examples:*

    flatten(['a', ['b', ['c']]])

Would return: ['a','b','c']


- *Type*: rvalue

fqdn_rotate
-----------
Rotates an array a random number of times based on a nodes fqdn.


- *Type*: rvalue

get_module_path
---------------
Returns the absolute path of the specified module for the current
environment.

Example:
  $module_path = get_module_path('stdlib')


- *Type*: rvalue

getvar
------
Lookup a variable in a remote namespace.

For example:

    $foo = getvar('site::data::foo')
    # Equivalent to $foo = $site::data::foo

This is useful if the namespace itself is stored in a string:

    $datalocation = 'site::data'
    $bar = getvar("${datalocation}::bar")
    # Equivalent to $bar = $site::data::bar


- *Type*: rvalue

grep
----
This function searches through an array and returns any elements that match
the provided regular expression.

*Examples:*

    grep(['aaa','bbb','ccc','aaaddd'], 'aaa')

Would return:

    ['aaa','aaaddd']


- *Type*: rvalue

has_key
-------
Determine if a hash has a certain key value.

Example:

    $my_hash = {'key_one' => 'value_one'}
    if has_key($my_hash, 'key_two') {
      notice('we will not reach here')
    }
    if has_key($my_hash, 'key_one') {
      notice('this will be printed')
    }



- *Type*: rvalue

hash
----
This function converts and array into a hash.

*Examples:*

    hash(['a',1,'b',2,'c',3])

Would return: {'a'=>1,'b'=>2,'c'=>3}


- *Type*: rvalue

is_array
--------
Returns true if the variable passed to this function is an array.


- *Type*: rvalue

is_domain_name
--------------
Returns true if the string passed to this function is a syntactically correct domain name.


- *Type*: rvalue

is_float
--------
Returns true if the variable passed to this function is a float.


- *Type*: rvalue

is_hash
-------
Returns true if the variable passed to this function is a hash.


- *Type*: rvalue

is_integer
----------
Returns true if the variable returned to this string is an integer.


- *Type*: rvalue

is_ip_address
-------------
Returns true if the string passed to this function is a valid IP address.


- *Type*: rvalue

is_mac_address
--------------
Returns true if the string passed to this function is a valid mac address.


- *Type*: rvalue

is_numeric
----------
Returns true if the variable passed to this function is a number.


- *Type*: rvalue

is_string
---------
Returns true if the variable passed to this function is a string.


- *Type*: rvalue

join
----
This function joins an array into a string using a seperator.

*Examples:*

    join(['a','b','c'], ",")

Would result in: "a,b,c"


- *Type*: rvalue

keys
----
Returns the keys of a hash as an array.


- *Type*: rvalue

loadyaml
--------
Load a YAML file containing an array, string, or hash, and return the data
in the corresponding native data type.

For example:

    $myhash = loadyaml('/etc/puppet/data/myhash.yaml')


- *Type*: rvalue

lstrip
------
Strips leading spaces to the left of a string.


- *Type*: rvalue

member
------
This function determines if a variable is a member of an array.

*Examples:*

    member(['a','b'], 'b')

Would return: true

    member(['a','b'], 'c')

Would return: false


- *Type*: rvalue

merge
-----
Merges two or more hashes together and returns the resulting hash.

For example:

    $hash1 = {'one' => 1, 'two', => 2}
    $hash2 = {'two' => 'dos', 'three', => 'tres'}
    $merged_hash = merge($hash1, $hash2)
    # The resulting hash is equivalent to:
    # $merged_hash =  {'one' => 1, 'two' => 'dos', 'three' => 'tres'}

When there is a duplicate key, the key in the rightmost hash will "win."



- *Type*: rvalue

num2bool
--------
This function converts a number into a true boolean. Zero becomes false. Numbers
higher then 0 become true.


- *Type*: rvalue

parsejson
---------
This function accepts JSON as a string and converts into the correct Puppet
structure.


- *Type*: rvalue

parseyaml
---------
This function accepts YAML as a string and converts it into the correct
Puppet structure.


- *Type*: rvalue

prefix
------
This function applies a prefix to all elements in an array.

*Examles:*

    prefix(['a','b','c'], 'p')

Will return: ['pa','pb','pc']


- *Type*: rvalue

range
-----
When given range in the form of (start, stop) it will extrapolate a range as
an array.

*Examples:*

    range("0", "9")

Will return: [0,1,2,3,4,5,6,7,8,9]

    range("00", "09")

Will return: [0,1,2,3,4,5,6,7,8,9] (Zero padded strings are converted to
integers automatically)

    range("a", "c")

Will return: ["a","b","c"]

    range("host01", "host10")

Will return: ["host01", "host02", ..., "host09", "host10"]


- *Type*: rvalue

reverse
-------
Reverses the order of a string or array.


- *Type*: rvalue

rstrip
------
Strips leading spaces to the right of the string.


- *Type*: rvalue

shuffle
-------
Randomizes the order of a string or array elements.


- *Type*: rvalue

size
----
Returns the number of elements in a string or array.


- *Type*: rvalue

sort
----
Sorts strings and arrays lexically.


- *Type*: rvalue

squeeze
-------
Returns a new string where runs of the same character that occur in this set
are replaced by a single character.


- *Type*: rvalue

str2bool
--------
This converts a string to a boolean. This attempt to convert strings that
contain things like: y, 1, t, true to 'true' and strings that contain things
like: 0, f, n, false, no to 'false'.


- *Type*: rvalue

str2saltedsha512
----------------
This converts a string to a salted-SHA512 password hash (which is used for OS X
versions >= 10.7). Given any simple string, you will get a hex version of a
salted-SHA512 password hash that can be inserted into your Puppet manifests as
a valid password attribute.


- *Type*: rvalue

strftime
--------
This function returns formatted time.

*Examples:*

To return the time since epoch:

    strftime("%s")

To return the date:

    strftime("%Y-%m-%d")

*Format meaning:*

    %a - The abbreviated weekday name (``Sun'')
    %A - The  full  weekday  name (``Sunday'')
    %b - The abbreviated month name (``Jan'')
    %B - The  full  month  name (``January'')
    %c - The preferred local date and time representation
    %C - Century (20 in 2009)
    %d - Day of the month (01..31)
    %D - Date (%m/%d/%y)
    %e - Day of the month, blank-padded ( 1..31)
    %F - Equivalent to %Y-%m-%d (the ISO 8601 date format)
    %h - Equivalent to %b
    %H - Hour of the day, 24-hour clock (00..23)
    %I - Hour of the day, 12-hour clock (01..12)
    %j - Day of the year (001..366)
    %k - hour, 24-hour clock, blank-padded ( 0..23)
    %l - hour, 12-hour clock, blank-padded ( 0..12)
    %L - Millisecond of the second (000..999)
    %m - Month of the year (01..12)
    %M - Minute of the hour (00..59)
    %n - Newline (
)
    %N - Fractional seconds digits, default is 9 digits (nanosecond)
            %3N  millisecond (3 digits)
            %6N  microsecond (6 digits)
            %9N  nanosecond (9 digits)
    %p - Meridian indicator (``AM''  or  ``PM'')
    %P - Meridian indicator (``am''  or  ``pm'')
    %r - time, 12-hour (same as %I:%M:%S %p)
    %R - time, 24-hour (%H:%M)
    %s - Number of seconds since 1970-01-01 00:00:00 UTC.
    %S - Second of the minute (00..60)
    %t - Tab character (	)
    %T - time, 24-hour (%H:%M:%S)
    %u - Day of the week as a decimal, Monday being 1. (1..7)
    %U - Week  number  of the current year,
            starting with the first Sunday as the first
            day of the first week (00..53)
    %v - VMS date (%e-%b-%Y)
    %V - Week number of year according to ISO 8601 (01..53)
    %W - Week  number  of the current year,
            starting with the first Monday as the first
            day of the first week (00..53)
    %w - Day of the week (Sunday is 0, 0..6)
    %x - Preferred representation for the date alone, no time
    %X - Preferred representation for the time alone, no date
    %y - Year without a century (00..99)
    %Y - Year with century
    %z - Time zone as  hour offset from UTC (e.g. +0900)
    %Z - Time zone name
    %% - Literal ``%'' character


- *Type*: rvalue

strip
-----
This function removes leading and trailing whitespace from a string or from
every string inside an array.

*Examples:*

    strip("    aaa   ")

Would result in: "aaa"


- *Type*: rvalue

swapcase
--------
This function will swap the existing case of a string.

*Examples:*

    swapcase("aBcD")

Would result in: "AbCd"


- *Type*: rvalue

time
----
This function will return the current time since epoch as an integer.

*Examples:*

    time()

Will return something like: 1311972653


- *Type*: rvalue

to_bytes
--------
Converts the argument into bytes, for example 4 kB becomes 4096.
Takes a single string value as an argument.


- *Type*: rvalue

type
----
Returns the type when passed a variable. Type can be one of:

* string
* array
* hash
* float
* integer
* boolean


- *Type*: rvalue

unique
------
This function will remove duplicates from strings and arrays.

*Examples:*

    unique("aabbcc")

Will return:

    abc

You can also use this with arrays:

    unique(["a","a","b","b","c","c"])

This returns:

    ["a","b","c"]


- *Type*: rvalue

upcase
------
Converts a string or an array of strings to uppercase.

*Examples:*

    upcase("abcd")

Will return:

    ABCD


- *Type*: rvalue

validate_absolute_path
----------------------
Validate the string represents an absolute path in the filesystem.  This function works
for windows and unix style paths.

The following values will pass:

    $my_path = "C:/Program Files (x86)/Puppet Labs/Puppet"
    validate_absolute_path($my_path)
    $my_path2 = "/var/lib/puppet"
    validate_absolute_path($my_path2)


The following values will fail, causing compilation to abort:

    validate_absolute_path(true)
    validate_absolute_path([ 'var/lib/puppet', '/var/foo' ])
    validate_absolute_path([ '/var/lib/puppet', 'var/foo' ])
    $undefined = undef
    validate_absolute_path($undefined)



- *Type*: statement

validate_array
--------------
Validate that all passed values are array data structures. Abort catalog
compilation if any value fails this check.

The following values will pass:

    $my_array = [ 'one', 'two' ]
    validate_array($my_array)

The following values will fail, causing compilation to abort:

    validate_array(true)
    validate_array('some_string')
    $undefined = undef
    validate_array($undefined)



- *Type*: statement

validate_bool
-------------
Validate that all passed values are either true or false. Abort catalog
compilation if any value fails this check.

The following values will pass:

    $iamtrue = true
    validate_bool(true)
    validate_bool(true, true, false, $iamtrue)

The following values will fail, causing compilation to abort:

    $some_array = [ true ]
    validate_bool("false")
    validate_bool("true")
    validate_bool($some_array)



- *Type*: statement

validate_hash
-------------
Validate that all passed values are hash data structures. Abort catalog
compilation if any value fails this check.

The following values will pass:

    $my_hash = { 'one' => 'two' }
    validate_hash($my_hash)

The following values will fail, causing compilation to abort:

    validate_hash(true)
    validate_hash('some_string')
    $undefined = undef
    validate_hash($undefined)



- *Type*: statement

validate_re
-----------
Perform simple validation of a string against one or more regular
expressions. The first argument of this function should be a string to
test, and the second argument should be a stringified regular expression
(without the // delimiters) or an array of regular expressions.  If none
of the regular expressions match the string passed in, compilation will
abort with a parse error.

If a third argument is specified, this will be the error message raised and
seen by the user.

The following strings will validate against the regular expressions:

    validate_re('one', '^one$')
    validate_re('one', [ '^one', '^two' ])

The following strings will fail to validate, causing compilation to abort:

    validate_re('one', [ '^two', '^three' ])

A helpful error message can be returned like this:

    validate_re($::puppetversion, '^2.7', 'The $puppetversion fact value does not match 2.7')



- *Type*: statement

validate_slength
----------------
Validate that the first argument is a string (or an array of strings), and
less/equal to than the length of the second argument.  It fails if the first
argument is not a string or array of strings, and if arg 2 is not convertable
to a number.

The following values will pass:

  validate_slength("discombobulate",17)
  validate_slength(["discombobulate","moo"],17)

The following valueis will not:

  validate_slength("discombobulate",1)
  validate_slength(["discombobulate","thermometer"],5)



- *Type*: statement

validate_string
---------------
Validate that all passed values are string data structures. Abort catalog
compilation if any value fails this check.

The following values will pass:

    $my_string = "one two"
    validate_string($my_string, 'three')

The following values will fail, causing compilation to abort:

    validate_string(true)
    validate_string([ 'some', 'array' ])
    $undefined = undef
    validate_string($undefined)



- *Type*: statement

values
------
When given a hash this function will return the values of that hash.

*Examples:*

    $hash = {
      'a' => 1,
      'b' => 2,
      'c' => 3,
    }
    values($hash)

This example would return:

    [1,2,3]


- *Type*: rvalue

values_at
---------
Finds value inside an array based on location.

The first argument is the array you want to analyze, and the second element can
be a combination of:

* A single numeric index
* A range in the form of 'start-stop' (eg. 4-9)
* An array combining the above

*Examples*:

    values_at(['a','b','c'], 2)

Would return ['c'].

    values_at(['a','b','c'], ["0-1"])

Would return ['a','b'].

    values_at(['a','b','c','d','e'], [0, "2-3"])

Would return ['a','c','d'].


- *Type*: rvalue

zip
---
Takes one element from first array and merges corresponding elements from second array. This generates a sequence of n-element arrays, where n is one more than the count of arguments.

*Example:*

    zip(['1','2','3'],['4','5','6'])

Would result in:

    ["1", "4"], ["2", "5"], ["3", "6"]


- *Type*: rvalue<|MERGE_RESOLUTION|>--- conflicted
+++ resolved
@@ -52,13 +52,8 @@
 
 abs
 ---
-<<<<<<< HEAD
-Returns the absolute value of a number, for example -34.56 becomes 
-34.56. Takes a single integer or float value as an argument.
-=======
 Returns the absolute value of a number, for example -34.56 becomes 34.56. Takes
 a single integer and float value as an argument.
->>>>>>> fb8993bf
 
 
 - *Type*: rvalue
