--- conflicted
+++ resolved
@@ -34,25 +34,20 @@
     end
 
     kind, value = args
-    kind.downcase!
-    
+
     if lookupvar(kind) == value
       return true
     end
 
     result = false
     interfaces.each do |iface|
-<<<<<<< HEAD
+      iface.downcase!
       factval = nil
       begin
         factval = lookupvar("#{kind}_#{iface}")
       rescue Puppet::ParseError # Eat the exception if strict_variables = true is set
       end
       if value == factval
-=======
-      iface.downcase!
-      if value == lookupvar("#{kind}_#{iface}")
->>>>>>> cb6c7d8e
         result = true
         break
       end
