--- conflicted
+++ resolved
@@ -24,18 +24,16 @@
 
 Will return: ["a","b","c"]
 
-<<<<<<< HEAD
     range("host01", "host10")
 
 Will return: ["host01", "host02", ..., "host09", "host10"]
-=======
+
 Passing a third argument will cause the generated range to step by that 
 interval, e.g.
 
     range("0", "9", "2")
 
 Will return: [0,2,4,6,8]
->>>>>>> 47326765
     EOS
   ) do |arguments|
 
