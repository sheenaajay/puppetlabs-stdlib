language: ruby
bundler_args: --without development
<<<<<<< HEAD
script: "bundle exec rake spec SPEC_OPTS='--format documentation'"
=======
script: "bundle exec rake spec SPEC_OPTS='--color --format documentation'"
>>>>>>> e0a2dc5b
rvm:
  - 1.9.3
  - 1.8.7
<<<<<<< HEAD
  - ruby-head
env:
  - PUPPET_GEM_VERSION="~> 2.7"
  - PUPPET_GEM_VERSION=">= 3.0.0"
matrix:
  allow_failures:
    - rvm: ruby-head
  exclude:
    - rvm: 1.9.3
      env: PUPPET_GEM_VERSION="~> 2.7"
    - rvm: ruby-head
      env: PUPPET_GEM_VERSION="~> 2.7"
=======
env:
  - PUPPET_VERSION=">= 3.0.0"
  - PUPPET_VERSION="~> 2.7.0"
  - PUPPET_VERSION=2.7.13
  - PUPPET_VERSION=2.7.6
  - PUPPET_VERSION=2.6.9
matrix:
  allow_failures:
    - rvm: 2.0.0
  include:
    - rvm: 2.0.0
      env: PUPPET_VERSION=">= 3.0.0"
    - rvm: 1.9.3
      env: PUPPET_VERSION=">= 3.0.0"
>>>>>>> e0a2dc5b
notifications:
  email: false
  webhooks:
    urls:
      - https://puppet-dev-community.herokuapp.com/event/travis-ci/
    on_success: always
    on_failure: always
    on_start: yes<|MERGE_RESOLUTION|>--- conflicted
+++ resolved
@@ -1,42 +1,20 @@
 language: ruby
 bundler_args: --without development
-<<<<<<< HEAD
-script: "bundle exec rake spec SPEC_OPTS='--format documentation'"
-=======
 script: "bundle exec rake spec SPEC_OPTS='--color --format documentation'"
->>>>>>> e0a2dc5b
 rvm:
+  - 1.8.7
   - 1.9.3
-  - 1.8.7
-<<<<<<< HEAD
+  - 2.0.0
   - ruby-head
 env:
-  - PUPPET_GEM_VERSION="~> 2.7"
   - PUPPET_GEM_VERSION=">= 3.0.0"
 matrix:
   allow_failures:
+    - rvm: 2.0.0
     - rvm: ruby-head
-  exclude:
-    - rvm: 1.9.3
+  include:
+    - rvm: 1.8.7
       env: PUPPET_GEM_VERSION="~> 2.7"
-    - rvm: ruby-head
-      env: PUPPET_GEM_VERSION="~> 2.7"
-=======
-env:
-  - PUPPET_VERSION=">= 3.0.0"
-  - PUPPET_VERSION="~> 2.7.0"
-  - PUPPET_VERSION=2.7.13
-  - PUPPET_VERSION=2.7.6
-  - PUPPET_VERSION=2.6.9
-matrix:
-  allow_failures:
-    - rvm: 2.0.0
-  include:
-    - rvm: 2.0.0
-      env: PUPPET_VERSION=">= 3.0.0"
-    - rvm: 1.9.3
-      env: PUPPET_VERSION=">= 3.0.0"
->>>>>>> e0a2dc5b
 notifications:
   email: false
   webhooks:
